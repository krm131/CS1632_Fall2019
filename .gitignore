*~
#*
*#
#*#
Gemfile.lock
*.gem
*.class
*.rbc
/.config
/coverage/
/InstalledFiles
/pkg/
/spec/reports/
/spec/examples.txt
/test/tmp/
/test/version_tmp/
/tmp/

# Used by dotenv library to load environment variables.
# .env

## Specific to RubyMotion:
.dat*
.repl_history
build/
*.bridgesupport
build-iPhoneOS/
build-iPhoneSimulator/

## Specific to RubyMotion (use of CocoaPods):
#
# We recommend against adding the Pods directory to your .gitignore. However
# you should judge for yourself, the pros and cons are mentioned at:
# https://guides.cocoapods.org/using/using-cocoapods.html#should-i-check-the-pods-directory-into-source-control
#
# vendor/Pods/

## Documentation cache and generated files:
/.yardoc/
/_yardoc/
/doc/
/rdoc/

## Environment normalization:
/.bundle/
/vendor/bundle
/lib/bundler/man/

# for a library or gem, you might want to ignore these files since the code is
# intended to run in multiple environments; otherwise, check them in:
# Gemfile.lock
# .ruby-version
# .ruby-gemset

# unless supporting rvm < 1.11.0 or doing something fancy, ignore this:
.rvmrc
*.swp
<<<<<<< HEAD
.DS_Store
=======
lectures/.DS_Store
>>>>>>> 087cf110
<|MERGE_RESOLUTION|>--- conflicted
+++ resolved
@@ -55,8 +55,5 @@
 # unless supporting rvm < 1.11.0 or doing something fancy, ignore this:
 .rvmrc
 *.swp
-<<<<<<< HEAD
 .DS_Store
-=======
-lectures/.DS_Store
->>>>>>> 087cf110
+lectures/.DS_Store